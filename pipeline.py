"""A medical image analysis pipeline.

The pipeline is used for brain tissue segmentation using a decision forest classifier.
"""
import argparse
import datetime
import os
import sys
import timeit
import warnings

import numpy as np
import pandas as pd
import pymia.data.conversion as conversion
import pymia.evaluation.writer as writer
import SimpleITK as sitk
import sklearn.ensemble as sk_ensemble

try:
    import mialab.data.structure as structure
    import mialab.utilities.file_access_utilities as futil
    import mialab.utilities.pipeline_utilities as putil
    from mialab.experiments import hierarchical_model as hmodel
<<<<<<< HEAD
    from mialab.experiments import per_label_model as plmodel
=======
    from mialab.experiments.grouped_random_forest import GroupedRandomForest
    from mialab.experiments.label_subset_ensemble import LabelSubsetEnsembleRF
>>>>>>> ed3fe086
except ImportError:
    # Append the MIALab root directory to Python path
    sys.path.insert(0, os.path.join(os.path.dirname(sys.argv[0]), '..'))
    import mialab.data.structure as structure
    import mialab.utilities.file_access_utilities as futil
    import mialab.utilities.pipeline_utilities as putil
    from mialab.experiments import hierarchical_model as hmodel
<<<<<<< HEAD
    from mialab.experiments import per_label_model as plmodel
=======
    from mialab.experiments.grouped_random_forest import GroupedRandomForest
    from mialab.experiments.label_subset_ensemble import LabelSubsetEnsembleRF
>>>>>>> ed3fe086

LOADING_KEYS = [structure.BrainImageTypes.T1w,
                structure.BrainImageTypes.T2w,
                structure.BrainImageTypes.GroundTruth,
                structure.BrainImageTypes.BrainMask,
                structure.BrainImageTypes.RegistrationTransform]  # the list of data we will load

def main_wrapper(result_dir: str, data_atlas_dir: str, data_train_dir: str, data_test_dir: str, model_type: str, debug: bool = False, seed: int = 42, multi_seed_runs: int = 1):
    """Wrapper that allows multi-seed experiments."""
    all_results = [] # aggregated list of rows to write to CSV
    for run_idx in range(multi_seed_runs):
        current_seed = seed + run_idx
        print(f"\n========== Running seed {current_seed} ({run_idx+1}/{multi_seed_runs}) ==========\n")
        np.random.seed(current_seed)
        # run the original pipeline (but modified to RETURN results)
        detailed_rows = main_single_run(
            result_dir,
            data_atlas_dir,
            data_train_dir,
            data_test_dir,
            model_type,
            debug,
            current_seed,
            multi_seed_runs
        )
        all_results.extend(detailed_rows)
    df = pd.DataFrame(all_results)

    out_path = os.path.join(result_dir, "multi_seed_results.csv")
    df.to_csv(out_path, index=False)
    print(f"\nSaved aggregated results to:\n{out_path}")

def main_single_run(result_dir: str, data_atlas_dir: str, data_train_dir: str, data_test_dir: str, model_type: str, debug: bool = False, seed: int = 42, multi_seed_runs: int = 1):
    """Brain tissue segmentation using decision forests.

    The main routine executes the medical image analysis pipeline:

        - Image loading
        - Registration
        - Pre-processing
        - Feature extraction
        - Decision forest classifier model building
        - Segmentation using the decision forest classifier model on unseen images
        - Post-processing of the segmentation
        - Evaluation of the segmentation
    """

    # load atlas images
    putil.load_atlas_images(data_atlas_dir)

    print('-' * 5, f'Training {model_type} model...')

    # crawl the training image directories
    crawler = futil.FileSystemDataCrawler(data_train_dir,
                                          LOADING_KEYS,
                                          futil.BrainImageFilePathGenerator(),
                                          futil.DataDirectoryFilter())
    pre_process_params = {'skullstrip_pre': True,
                          'normalization_pre': True,
                          'registration_pre': True,
                          'histogram_matching_pre': False,
                          'coordinates_feature': True,
                          'intensity_feature': True,
                          'gradient_intensity_feature': True}

    # load images for training and pre-process
    try:
        import multiprocessing
        multi_process = multiprocessing.cpu_count() > 2
        print('Using multi-processing with', multiprocessing.cpu_count(), 'cores.')
    except Exception:
        multi_process = False
        print('Using single processing.')

    if os.name == 'nt' and multi_process:
        print("This is a Windows system (or compatible)")
        pre_process_params['atlas_dir'] = data_atlas_dir # pass atlas directory for multiprocessing
    
    images = putil.pre_process_batch(crawler.data, pre_process_params, 
    multi_process=multi_process)

    if debug:
        # GT label distribution after preprocessing
        all_labels = np.concatenate([img.feature_matrix[1].squeeze() for img in images])
        unique, counts = np.unique(all_labels, return_counts=True)
        print("GT distribution after preprocessing:", dict(zip(unique, counts)))
    # generate feature matrix and label vector
    data_train = np.concatenate([img.feature_matrix[0] for img in images])
    labels_train = np.concatenate([img.feature_matrix[1] for img in images]).squeeze()

    start_time = timeit.default_timer()
    forest = None
    forest_large = None
    forest_small = None
    if model_type == 'baseline':
        forest = sk_ensemble.RandomForestClassifier(
            max_features=images[0].feature_matrix[0].shape[1],
            n_estimators=50,
            max_depth=20,
            n_jobs=-1,
            random_state=seed)
        forest.fit(data_train, labels_train)

    elif model_type == 'hierarchical':
        n_features = images[0].feature_matrix[0].shape[1]

        forest_large = hmodel.train_large_rf(
            images,
            n_estimators=50,
            max_depth=20,
            max_features=n_features,
            seed=seed,
            debug=debug
        )

        forest_small = hmodel.train_small_rf(
            images,
            model_large=forest_large,
            n_estimators=50,
            max_depth=20,
            max_features=n_features + len(forest_large.classes_),  # original + prob feats
            seed=seed,
            use_spatial_downsampling=True,
            # roi_mode="stage1",   # or "center" to test disk ROI
            debug=debug
        )
    
    elif model_type == 'grouped':
        forest = GroupedRandomForest(max_features=images[0].feature_matrix[0].shape[1],
                                 n_estimators_large=50, 
                                 n_estimators_small=50,
                                 max_depth=20,
                                 random_state=seed)
        forest.fit(data_train, labels_train)
    
    elif model_type == 'random_subset_ensemble':
        forest = LabelSubsetEnsembleRF(n_models=8, n_estimators=50, max_depth=20,
                                    n_jobs=-1,
                                    random_state=seed,
                                    max_features=images[0].feature_matrix[0].shape[1],
                                    min_labels_per_model=2,
                                    max_labels_per_model=5)
        forest.fit(data_train, labels_train)

    elif model_type == 'per_label':
        print('-' * 5, 'Training per-label model...')
        forest = plmodel.train_all(images, debug=debug)

    else:
        raise ValueError(f"Unknown model type: {model_type}")
    if debug:
        print(' Time elapsed:', timeit.default_timer() - start_time, 's')

    save_segmentations = (multi_seed_runs == 1) # create result directory only if saving segmentations
    if save_segmentations:
        # create a result directory with timestamp
        t = datetime.datetime.now().strftime('%Y-%m-%d-%H-%M-%S') + f"_seed_{seed}"
        result_dir = os.path.join(result_dir, t)
        os.makedirs(result_dir, exist_ok=True)
    else:
        result_dir = None  # segmentations will not be saved

    print('-' * 5, 'Testing...')

    # initialize evaluator
    evaluator = putil.init_evaluator()

    # crawl the training image directories
    crawler = futil.FileSystemDataCrawler(data_test_dir,
                                          LOADING_KEYS,
                                          futil.BrainImageFilePathGenerator(),
                                          futil.DataDirectoryFilter())

    # load images for testing and pre-process
    pre_process_params['training'] = False
    images_test = putil.pre_process_batch(crawler.data, pre_process_params, multi_process=multi_process)

    images_prediction = []
    images_probabilities = []

    for img in images_test:
        print('-' * 10, 'Testing', img.id_)

        start_time = timeit.default_timer()
        if model_type == 'baseline' or model_type == 'grouped' or model_type == 'random_subset_ensemble':
            predictions = forest.predict(img.feature_matrix[0])
            probabilities = forest.predict_proba(img.feature_matrix[0])
            # convert prediction and probabilities back to SimpleITK images
            image_prediction = conversion.NumpySimpleITKImageBridge.convert(predictions.astype(np.uint8), img.image_properties)
            image_probabilities = conversion.NumpySimpleITKImageBridge.convert(probabilities, img.image_properties)
            # evaluate segmentation without post-processing
            evaluator.evaluate(image_prediction, img.images[structure.BrainImageTypes.GroundTruth], img.id_)

            images_prediction.append(image_prediction)
            images_probabilities.append(image_probabilities)
        elif model_type == 'hierarchical':
            # Stage 1 prediction
            pred_large = hmodel.predict_large(forest_large, img, debug=debug)
            # Stage 2 prediction with auto-context
            pred_small, small_conf, roi_mask = hmodel.predict_small(
                model_small=forest_small,
                model_large=forest_large,
                img=img,
                pred_large=pred_large,
                roi_mode="stage1",  # "stage1" or "center"
                debug=debug
            )
            # Fuse
            pred_final = hmodel.fuse_predictions(
                pred_large,
                pred_small,
                small_conf,
                roi_mask,
                conf_threshold=0.1,
                debug=debug
            )
            # Convert to image
            image_prediction = hmodel.convert_to_image(pred_final, img.image_properties)
            image_probabilities = None  # you can keep it None; postprocessing wrapper handles dummy probs

            evaluator.evaluate(
                image_prediction,
                img.images[structure.BrainImageTypes.GroundTruth],
                img.id_
            )
            images_prediction.append(image_prediction)
<<<<<<< HEAD
            images_probabilities.append(None)
        elif model_type == 'per_label':
            predictions = plmodel.predict_all(forest, img, debug=debug)
            # convert prediction and probabilities back to SimpleITK images
            image_prediction = conversion.NumpySimpleITKImageBridge.convert(predictions.astype(np.uint8), img.image_properties)
            image_probabilities = None  # not used for simple post-processing
            # evaluate segmentation without post-processing
            evaluator.evaluate(image_prediction, img.images[structure.BrainImageTypes.GroundTruth], img.id_)

            images_prediction.append(image_prediction)
=======
>>>>>>> ed3fe086
            images_probabilities.append(image_probabilities)
        else:
            raise ValueError(f"Unknown model type: {model_type}")
        if debug:
            print(' Time elapsed:', timeit.default_timer() - start_time, 's')

    # post-process segmentation and evaluate with post-processing
    post_process_params = {'simple_post': True}
    images_post_processed = putil.post_process_batch(images_test, images_prediction, images_probabilities, post_process_params, multi_process=multi_process)

    for i, img in enumerate(images_test):
        evaluator.evaluate(images_post_processed[i], img.images[structure.BrainImageTypes.GroundTruth],
                           img.id_ + '-PP')

        # save results
        # sitk.WriteImage(images_prediction[i], os.path.join(result_dir, images_test[i].id_ + '_SEG.mha'), True)
        # sitk.WriteImage(images_post_processed[i], os.path.join(result_dir, images_test[i].id_ + '_SEG-PP.mha'), True)
        if save_segmentations:
            out_seg = os.path.join(result_dir, images_test[i].id_ + '_SEG.mha')
            out_pp = os.path.join(result_dir, images_test[i].id_ + '_SEG-PP.mha')
            sitk.WriteImage(images_prediction[i], out_seg, True)
            sitk.WriteImage(images_post_processed[i], out_pp, True)
    if save_segmentations:
        # use two writers to report the results
        os.makedirs(result_dir, exist_ok=True)  # generate result directory, if it does not exists
        result_file = os.path.join(result_dir, 'results.csv')
        writer.CSVWriter(result_file).write(evaluator.results)

    print('\nSubject-wise results...')
    writer.ConsoleWriter().write(evaluator.results)
    functions = {'MEAN': np.mean, 'STD': np.std}

    if save_segmentations:
        # report also mean and standard deviation among all subjects
        result_summary_file = os.path.join(result_dir, 'results_summary.csv')
        writer.CSVStatisticsWriter(result_summary_file, functions=functions).write(evaluator.results)
    print('\nAggregated statistic results...')
    writer.ConsoleStatisticsWriter(functions=functions).write(evaluator.results)

    # Extract detailed metric rows for this seed
    detailed_rows = []
    for r in evaluator.results:
        subject = r.id_
        label = r.label
        metric = r.metric
        value = float(r.value)

        detailed_rows.append({
            "model": model_type,
            "seed": seed,
            "subject": subject,
            "label": label,
            "metric": metric,
            "value": value
        })
    
    # clear results such that the evaluator is ready for the next evaluation
    evaluator.clear()

<<<<<<< HEAD
    # Save metadata about the test mode
    try:
        mode_file = os.path.join(result_dir, 'model.txt')
        with open(mode_file, 'w', encoding='utf-8') as mf:
            mf.write(f"Model_type: {model_type}\n")
    except Exception:
        warnings.warn('Could not write model.txt into result directory')

=======
    return detailed_rows
>>>>>>> ed3fe086

if __name__ == "__main__":
    """The program's entry point."""

    script_dir = os.path.dirname(sys.argv[0])

    parser = argparse.ArgumentParser(description='Medical image analysis pipeline for brain tissue segmentation')

    parser.add_argument(
        '--result_dir',
        type=str,
        default=os.path.normpath(os.path.join(script_dir, './mia-result')),
        help='Directory for results.'
    )

    parser.add_argument(
        '--data_atlas_dir',
        type=str,
        default=os.path.normpath(os.path.join(script_dir, '../data/atlas')),
        help='Directory with atlas data.'
    )

    parser.add_argument(
        '--data_train_dir',
        type=str,
        default=os.path.normpath(os.path.join(script_dir, '../data/train/')),
        help='Directory with training data.'
    )

    parser.add_argument(
        '--data_test_dir',
        type=str,
        default=os.path.normpath(os.path.join(script_dir, '../data/test/')),
        help='Directory with testing data.'
    )

    parser.add_argument(
        '--model_type',
        type=str,
        default='baseline',
        choices=['baseline', 'per_label', 'grouped', 'hierarchical', 'random_subset_ensemble'],
        help='Choose which segmentation model to run.'
    )

    parser.add_argument(
        '--debug',
        action='store_true',
        help='Enable debug prints during training and testing.'
    )

    parser.add_argument(
        '--seed',
        type=int,
        default=42,
        help='Random seed for reproducibility.'
    )

    parser.add_argument(
        '--multi_seed_runs',
        type=int,
        default=1,
        help='Run pipeline multiple times with different seeds (for boxplot experiments).'
    )
    args = parser.parse_args()
    main_wrapper(args.result_dir, args.data_atlas_dir, args.data_train_dir, args.data_test_dir, args.model_type, args.debug, args.seed, args.multi_seed_runs)<|MERGE_RESOLUTION|>--- conflicted
+++ resolved
@@ -21,12 +21,9 @@
     import mialab.utilities.file_access_utilities as futil
     import mialab.utilities.pipeline_utilities as putil
     from mialab.experiments import hierarchical_model as hmodel
-<<<<<<< HEAD
-    from mialab.experiments import per_label_model as plmodel
-=======
+    from mialab.experiments.per_label_model import PerLabelRF
     from mialab.experiments.grouped_random_forest import GroupedRandomForest
     from mialab.experiments.label_subset_ensemble import LabelSubsetEnsembleRF
->>>>>>> ed3fe086
 except ImportError:
     # Append the MIALab root directory to Python path
     sys.path.insert(0, os.path.join(os.path.dirname(sys.argv[0]), '..'))
@@ -34,12 +31,9 @@
     import mialab.utilities.file_access_utilities as futil
     import mialab.utilities.pipeline_utilities as putil
     from mialab.experiments import hierarchical_model as hmodel
-<<<<<<< HEAD
     from mialab.experiments import per_label_model as plmodel
-=======
     from mialab.experiments.grouped_random_forest import GroupedRandomForest
     from mialab.experiments.label_subset_ensemble import LabelSubsetEnsembleRF
->>>>>>> ed3fe086
 
 LOADING_KEYS = [structure.BrainImageTypes.T1w,
                 structure.BrainImageTypes.T2w,
@@ -185,8 +179,16 @@
         forest.fit(data_train, labels_train)
 
     elif model_type == 'per_label':
-        print('-' * 5, 'Training per-label model...')
-        forest = plmodel.train_all(images, debug=debug)
+        n_features = images[0].feature_matrix[0].shape[1]
+        forest = PerLabelRF(
+            n_estimators=50,
+            max_depth=20,
+            random_state=seed,
+            n_jobs=-1,
+            max_features=n_features,
+            debug=debug
+        )
+        forest.fit(data_train, labels_train)
 
     else:
         raise ValueError(f"Unknown model type: {model_type}")
@@ -196,7 +198,7 @@
     save_segmentations = (multi_seed_runs == 1) # create result directory only if saving segmentations
     if save_segmentations:
         # create a result directory with timestamp
-        t = datetime.datetime.now().strftime('%Y-%m-%d-%H-%M-%S') + f"_seed_{seed}"
+        t = datetime.datetime.now().strftime('%Y-%m-%d-%H-%M-%S') + f"_seed_{seed}" + f"_model_{model_type}"
         result_dir = os.path.join(result_dir, t)
         os.makedirs(result_dir, exist_ok=True)
     else:
@@ -224,7 +226,7 @@
         print('-' * 10, 'Testing', img.id_)
 
         start_time = timeit.default_timer()
-        if model_type == 'baseline' or model_type == 'grouped' or model_type == 'random_subset_ensemble':
+        if model_type == 'baseline' or model_type == 'grouped' or model_type == 'random_subset_ensemble' or model_type == 'per_label':
             predictions = forest.predict(img.feature_matrix[0])
             probabilities = forest.predict_proba(img.feature_matrix[0])
             # convert prediction and probabilities back to SimpleITK images
@@ -266,19 +268,6 @@
                 img.id_
             )
             images_prediction.append(image_prediction)
-<<<<<<< HEAD
-            images_probabilities.append(None)
-        elif model_type == 'per_label':
-            predictions = plmodel.predict_all(forest, img, debug=debug)
-            # convert prediction and probabilities back to SimpleITK images
-            image_prediction = conversion.NumpySimpleITKImageBridge.convert(predictions.astype(np.uint8), img.image_properties)
-            image_probabilities = None  # not used for simple post-processing
-            # evaluate segmentation without post-processing
-            evaluator.evaluate(image_prediction, img.images[structure.BrainImageTypes.GroundTruth], img.id_)
-
-            images_prediction.append(image_prediction)
-=======
->>>>>>> ed3fe086
             images_probabilities.append(image_probabilities)
         else:
             raise ValueError(f"Unknown model type: {model_type}")
@@ -338,18 +327,7 @@
     # clear results such that the evaluator is ready for the next evaluation
     evaluator.clear()
 
-<<<<<<< HEAD
-    # Save metadata about the test mode
-    try:
-        mode_file = os.path.join(result_dir, 'model.txt')
-        with open(mode_file, 'w', encoding='utf-8') as mf:
-            mf.write(f"Model_type: {model_type}\n")
-    except Exception:
-        warnings.warn('Could not write model.txt into result directory')
-
-=======
     return detailed_rows
->>>>>>> ed3fe086
 
 if __name__ == "__main__":
     """The program's entry point."""
